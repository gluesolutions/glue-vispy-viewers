--- conflicted
+++ resolved
@@ -84,10 +84,5 @@
         #         np.append(layer_data, np.array([layer[x_att], layer[y_att], layer[z_att]]).transpose(), axis=0)
         tr = visual.get_transform(map_from='visual', map_to='canvas')
         data = tr.map(layer_data)
-<<<<<<< HEAD
-        data /= data[:, 3:]
-        return data[:, :2]  
-=======
         data /= data[:, 3:]  # normalize with homogeneous coordinates 
-        return data[:, :2]
->>>>>>> 4d8e22b3
+        return data[:, :2]